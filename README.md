--- conflicted
+++ resolved
@@ -35,150 +35,6 @@
 npx claude-code-templates@latest --hook pre-commit-validation
 npx claude-code-templates@latest --mcp postgresql-integration
 ```
-
-<<<<<<< HEAD
-You'll see an interactive welcome screen:
-
-
-
-```bash
-
- ██████╗██╗      █████╗ ██╗   ██╗██████╗ ███████╗
-██╔════╝██║     ██╔══██╗██║   ██║██╔══██╗██╔════╝
-██║     ██║     ███████║██║   ██║██║  ██║█████╗  
-██║     ██║     ██╔══██║██║   ██║██║  ██║██╔══╝  
-╚██████╗███████╗██║  ██║╚██████╔╝██████╔╝███████╗
- ╚═════╝╚══════╝╚═╝  ╚═╝ ╚═════╝ ╚═════╝ ╚══════╝
-
- ██████╗ ██████╗ ██████╗ ███████╗
-██╔════╝██╔═══██╗██╔══██╗██╔════╝
-██║     ██║   ██║██║  ██║█████╗  
-██║     ██║   ██║██║  ██║██╔══╝  
-╚██████╗╚██████╔╝██████╔╝███████╗
- ╚═════╝ ╚═════╝ ╚═════╝ ╚══════╝
-
-████████╗███████╗███╗   ███╗██████╗ ██╗      █████╗ ████████╗███████╗███████╗
-╚══██╔══╝██╔════╝████╗ ████║██╔══██╗██║     ██╔══██╗╚══██╔══╝██╔════╝██╔════╝
-   ██║   █████╗  ██╔████╔██║██████╔╝██║     ███████║   ██║   █████╗  ███████╗
-   ██║   ██╔══╝  ██║╚██╔╝██║██╔═══╝ ██║     ██╔══██║   ██║   ██╔══╝  ╚════██║
-   ██║   ███████╗██║ ╚═╝ ██║██║     ███████╗██║  ██║   ██║   ███████╗███████║
-   ╚═╝   ╚══════╝╚═╝     ╚═╝╚═╝     ╚══════╝╚═╝  ╚═╝   ╚═╝   ╚══════╝╚══════╝
-
-🚀 Welcome to Claude Code Templates!
-
-¿What would you like to do?
-❯ 📊 Analytics Dashboard - Monitor your Claude Code usage and sessions
-  🔍 Health Check - Validate your Claude Code configuration and system
-  ⚙️ Project Setup - Configure Claude Code for your project
-```
-
-**Choose your path:**
-- **📊 Analytics Dashboard**: View your Claude Code sessions, usage patterns, and performance metrics
-- **🔍 Health Check**: Comprehensive system validation and configuration verification
-- **⚙️ Project Setup**: Configure Claude Code for your project with framework-specific commands and hooks
-  
-
-```bash
-# Start coding with Claude
-claude
-```
-
-## Core Features
-
-### 📊 Real-time Analytics Dashboard
-Monitor and optimize your Claude Code agents with our comprehensive analytics dashboard:
-- **Live Session Tracking**: See active conversations and their status in real-time
-- **Usage Statistics**: Total sessions, tokens, and project activity with trends
-- **Conversation History**: Complete session logs with export capabilities (CSV/JSON)
-- **Status Indicators**: PM2-style visual indicators for conversation health
-- **File Watching**: Automatic updates as you work with Claude Code
-- **Web Interface**: Clean, terminal-style dashboard at `http://localhost:3333`
-- **Performance Monitoring**: Track Claude Code agent performance and optimization opportunities
-- **Usage Patterns**: Identify your most productive coding sessions and workflows
-
-### 🤖 Agent Chats Manager
-Monitor and analyze Claude agent interactions in real-time
-```mermaid
-graph TD
-    A[Claude Code writes message] --> B[.jsonl file changes]
-    B --> C[FileWatcher detects change]
-    C --> D[handleConversationChange]
-    D --> E[getParsedConversation]
-    E --> F[notifyNewMessage]
-    F --> G[WebSocketServer.broadcast]
-    G --> H[Frontend WebSocketService]
-    H --> I[AgentsPage.handleNewMessage]
-    I --> J[Updates UI in real time]
-```
-
-### 🔍 Comprehensive Health Check
-Complete system validation and configuration verification:
-- **System Requirements**: Validate OS, Node.js, memory, and network connectivity
-- **Claude Code Setup**: Verify installation, authentication, and permissions
-- **Project Configuration**: Check project structure and configuration files
-- **Custom Commands**: Validate slash commands and syntax
-- **Hooks Configuration**: Verify automation hooks and command availability
-- **Interactive Results**: Real-time progress with immediate feedback and recommendations
-- **Health Score**: Overall system health percentage with actionable insights
-
-### 📋 Smart Commands & Configuration
-Intelligent project setup with framework-specific commands:
-- **Auto-Detection**: Automatically detect your project type and suggest optimal configurations
-- **Quick Setup**: Framework-specific commands for testing, linting, building, debugging, and deployment
-- **Optimized Workflows**: Pre-configured commands tailored to your development stack
-- **Best Practices**: Industry-standard configurations and development patterns
-
-## What Gets Installed
-
-### Core Files
-- **`CLAUDE.md`** - Main configuration file with language-specific best practices
-- **`.claude/settings.json`** - Automation hooks and Claude Code settings
-- **`.claude/commands/`** - Custom commands for common development tasks
-- **`.mcp.json`** - Model Context Protocol server configurations
-
-## Supported Languages & Frameworks
-
-| Language | Frameworks | Status | Commands | Hooks | MCP |
-|----------|------------|---------|----------|--------|-----|
-| **JavaScript/TypeScript** | React, Vue, Angular, Node.js | ✅ Ready | 7+ | 9+ | 4+ |
-| **Python** | Django, Flask, FastAPI | ✅ Ready | 5+ | 8+ | 4+ |
-| **C#/.NET Core** | ASP.NET Core Web API | ✅ Ready | 7+ | 10+ | 17+ |
-| **Common** | Universal | ✅ Ready | 2+ | 1+ | 4+ |
-| **Go** | Gin, Echo, Fiber | 🚧 Coming Soon | - | - | - |
-| **Rust** | Axum, Warp, Actix | 🚧 Coming Soon | - | - | - |
-
-### Automation Hooks
-Execute at key moments during Claude Code workflow:
-- **PreToolUse**: Security checks, logging, statement detection
-- **PostToolUse**: Auto-formatting, type checking, testing
-- **Stop**: Final linting, bundle analysis
-- **Notification**: Activity logging and monitoring
-
-### MCP Integration
-Extend Claude Code with specialized capabilities:
-- **IDE Integration**: VS Code diagnostics & Jupyter execution
-- **Web Search**: Real-time information retrieval
-- **Database Tools**: PostgreSQL, MySQL connections
-- **Development Tools**: Docker, GitHub, filesystem operations
-
-### Analysis Tools
-Analyze and optimize your existing Claude Code configuration:
-
-#### Command Analysis
-```bash
-# View detailed command statistics
-npx claude-code-templates --commands-stats
-```
-
-**What you get:**
-- Command name, file size, and token count
-- Lines, words, and last modified date
-- AI-powered optimization recommendations
-- Project-specific improvement suggestions
-=======
-## What You Get
->>>>>>> 1c6323d2
-
 | Component | Description | Examples |
 |-----------|-------------|----------|
 | **🤖 Agents** | AI specialists for specific domains | Security auditor, React performance optimizer, database architect |
